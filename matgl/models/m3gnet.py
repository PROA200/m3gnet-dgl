"""
Core M3GNet model
"""
from __future__ import annotations

import numpy as np
import torch
import torch.nn as nn
import logging
import json
import os

import dgl
from matgl.layers.core import MLP, GatedMLP
from matgl.graph.converters import Pmg2Graph

from matgl.layers.bond_expansion import BondExpansion
from matgl.graph.compute import compute_pair_vector_and_distance, create_line_graph, compute_theta_and_phi
from matgl.layers.three_body import SphericalBesselWithHarmonics, ThreeBodyInteractions
from matgl.layers.cutoff_functions import polynomial_cutoff
from matgl.layers.readout_block import WeightedReadOut, ReduceReadOut, Set2SetReadOut
from matgl.layers.graph_conv import M3GNetBlock
from matgl.layers.embedding_block import EmbeddingBlock
from matgl.layers.atom_ref import AtomRef


logger = logging.getLogger(__file__)
CWD = os.path.dirname(os.path.abspath(__file__))

MODEL_NAME = "m3gnet"

MODEL_PATHS = {"MP-2021.2.8-EFS": os.path.join(CWD, "..", "..", "pretrained", "MP-2021.2.8-EFS")}


class M3GNet(nn.Module):
    """
    The main M3GNet model
    """

    def __init__(
        self,
        element_types: tuple[str],
        num_node_feats: int = 64,
        num_edge_feats: int = 64,
        num_state_feats: int | None = None,
        num_node_types: int | None = None,
        num_state_types: int | None = None,
        state_embedding_dim: int | None = None,
        max_n: int = 3,
        max_l: int = 3,
        n_blocks: int = 3,
        rbf_type="SphericalBessel",
        is_intensive: bool = True,
        readout_type: str = "weighted_atom",
        task_type: str = "regression",
        cutoff: float = 5.0,
        threebody_cutoff: float = 4.0,
        units: int = 64,
        data_mean: float = 0.0,
        data_std: float = 1.0,
        num_targets: int = 1,
        use_smooth: bool = False,
        use_phi: bool = False,
        num_s2s_steps: int = 3,
        num_s2s_layers: int = 3,
        field: str = "node_feat",
        device=torch.device("cpu"),
        include_states: bool = False,
        element_refs: np.ndarray | None = None,
        activation: str = "swish",
        **kwargs,
    ):
        r"""
        Args:
            element_types (tuple): list of elements appearing in the dataset
            num_node_feats (int): number of atomic features
            num_edge_feats (int): number of edge features
            num_state_feats (int): number of state features
            num_node_types (int): number of node types
            num_state_types (int): number of state labels
            state_embedding_dim (int): number of hidden neeurons in state embedding
            max_n (int): number of radial basis expansion
            max_l (int): number of angular expansion
            n_blocks (int): number of convolution blocks
            rbf_type (str): radial basis function. choose from 'Gaussian' or 'SphericalBessel'
            is_intensive (bool): whether the prediction is intensive
            readout (str): the readout function type. choose from `set2set`,
                `weighted_atom` and `reduce_atom`, default to `weighted_atom`
            task_type (str): `classification` or `regression`, default to
                `regression`
            cutoff (float): cutoff radius of the graph
            threebody_cutoff (float): cutoff radius for 3 body interaction
            units (int): number of neurons in each MLP layer
            data_mean (float): optional `mean` value of the target
            data_std (float): optional `std` of the target
            num_targets (int): number of target properties
            use_smooth (bool): whether using smooth Bessel functions
            use_phi (bool): whether using phi angle
            field (str): using either "node_feat" or "edge_feat" for Set2Set and Reduced readout
            num_s2s_steps (int): number of set2set iterations
            num_s2s_layers (int): number of set2set layers
            include_states (bool): whether to include states features
            element_refs (np.ndarray): element reference values for each
                element
            activation (str): activation type. choose from 'swish', 'tanh', 'sigmoid'
            **kwargs:
        """

        # Store M3GNet model args for loading trained model
        self.model_args = {k: v for k, v in locals().items() if k not in ["self", "__class__", "kwargs"]}
        self.model_args.update(kwargs)

        super(M3GNet, self).__init__()

        if activation == "swish":
            self.activation = nn.SiLU()  # type: ignore
        elif activation == "tanh":
            self.activation = nn.Tanh()  # type: ignore
        elif activation == "sigmoid":
            self.activation = nn.Sigmoid()  # type: ignore

        self.graph_converter = Pmg2Graph(element_types=element_types, cutoff=cutoff)

        self.bond_expansion = BondExpansion(max_l, max_n, cutoff, rbf_type=rbf_type, smooth=use_smooth, device=device)

<<<<<<< HEAD
        self.basis_expansion = SphericalBesselWithHarmonics(
            max_n=max_n, max_l=max_l, cutoff=cutoff, use_phi=use_phi, use_smooth=use_smooth
        )
        degree = max_n * max_l * max_l if use_phi else max_n * max_l

        self.three_body_interactions = [
            ThreeBodyInteractions(
                update_network_atom=MLP(dims=[num_node_feats, degree], activation=nn.Sigmoid()),
                update_network_bond=GatedMLP(in_feats=degree, dims=[num_edge_feats], use_bias=False),
            )
            for _ in range(n_blocks)
        ]
        degree_rbf = max_n if use_smooth else max_n * max_l
        layer = M3GNetBlock(
            degree=degree_rbf,
            activation=self.activation,
            conv_hiddens=[units, units],
=======
        if use_phi:
            degree = max_n * max_l * max_l
        else:
            degree = max_n * max_l

        if use_smooth:
            degree_rbf = max_n
        else:
            degree_rbf = max_n * max_l

        if num_node_types is None:
            num_node_types = len(element_types)

        self.embedding = EmbeddingBlock(
            degree_rbf=degree_rbf,
>>>>>>> a828802f
            num_node_feats=num_node_feats,
            num_edge_feats=num_edge_feats,
            num_node_types=num_node_types,
            num_state_feats=num_state_feats,
            include_states=include_states,
            state_embedding_dim=state_embedding_dim,
            activation=self.activation,
            device=device,
        )

<<<<<<< HEAD
        for _ in range(n_blocks):
            self.graph_layers.append(layer)
=======
        self.basis_expansion = SphericalBesselWithHarmonics(
            max_n=max_n, max_l=max_l, cutoff=cutoff, use_phi=use_phi, use_smooth=use_smooth, device=device
        )
        self.three_body_interactions = nn.ModuleList(
            {
                ThreeBodyInteractions(
                    update_network_atom=MLP(
                        dims=[num_node_feats, degree], activation=nn.Sigmoid(), activate_last=True, device=device
                    ),
                    update_network_bond=GatedMLP(in_feats=degree, dims=[num_edge_feats], use_bias=False, device=device),
                )
                for _ in range(n_blocks)
            }
        )
>>>>>>> a828802f

        self.graph_layers = nn.ModuleList(
            {
                M3GNetBlock(
                    degree=degree_rbf,
                    activation=self.activation,
                    conv_hiddens=[units, units],
                    num_node_feats=num_node_feats,
                    num_edge_feats=num_edge_feats,
                    num_state_feats=num_state_feats,
                    include_states=include_states,
                    device=device,
                )
                for _ in range(n_blocks)
            }
        )
        if is_intensive:
<<<<<<< HEAD
            self.atom_readout = (
                Set2Set(num_node_feats, n_iters=num_s2s_steps, n_layers=num_s2s_layers)
                if readout == "set2set"
                else ReduceReadOut("mean", field="node_feat")
            )
            readout_feats = (
                2 * num_node_feats + num_state_feats if include_states else 2 * num_node_feats  # type: ignore
            )
=======
            if field == "node_feat":
                input_feats = num_node_feats
            else:
                input_feats = num_edge_feats
            if readout_type == "set2set":
                self.readout = Set2SetReadOut(num_steps=num_s2s_steps, num_layers=num_s2s_layers, field=field)
                if include_states:
                    readout_feats = 2 * input_feats + num_state_feats  # type: ignore
                else:
                    readout_feats = 2 * input_feats
            else:
                self.readout = ReduceReadOut("mean", field=field, device=device)

                if include_states:
                    readout_feats = input_feats + num_state_feats  # type: ignore
                else:
                    readout_feats = input_feats
>>>>>>> a828802f
            dims_final_layer = [readout_feats] + [units, units] + [num_targets]
            self.final_layer = MLP(dims_final_layer, self.activation, activate_last=False, device=device)
            if task_type == "classification":
                self.sigmoid = nn.Sigmoid()

        else:
            if task_type == "classification":
                raise ValueError("Classification task cannot be extensive")
            self.final_layer = WeightedReadOut(
<<<<<<< HEAD
                in_feats=num_node_feats, dims=[units, units], num_targets=num_targets  # type: ignore
            )
        if element_refs is None:
            element_refs = torch.zeros(len(element_types))  # type: ignore
            self.element_ref_calc = AtomRef(property_offset=element_refs)
        else:
=======
                in_feats=num_node_feats, dims=[units, units], num_targets=num_targets, device=device
            )
        if element_refs is not None:
>>>>>>> a828802f
            self.element_ref_calc = AtomRef(property_offset=element_refs)

        self.max_n = max_n
        self.max_l = max_l
        self.n_blocks = n_blocks
        self.units = units
        self.cutoff = cutoff
        self.threebody_cutoff = threebody_cutoff
        self.include_states = include_states
        self.task_type = task_type
        self.is_intensive = is_intensive
        self.data_mean = data_mean
        self.data_std = data_std
        self.element_refs = element_refs
        self.device = device

    def as_dict(self):
        out = {"state_dict": self.state_dict(), "model_args": self.model_args}
        return out

    @classmethod
    def from_dict(cls, dict, **kwargs):
        """
        build a M3GNet from a saved dictionary
        """
        model = M3GNet(**dict["model_args"])
        model.load_state_dict(dict["state_dict"], **kwargs)
        return model

    @classmethod
    def from_dir(cls, path, **kwargs):
        """
        build a M3GNet from a saved directory
        """
        file_name = os.path.join(path, MODEL_NAME + ".pt")
        state = torch.load(file_name)
        print(state["model"])
        model = M3GNet.from_dict(state["model"], **kwargs)
        return model

    @classmethod
    def load(cls, model_dir: str = "MP-2021.2.8-EFS") -> "M3GNet":
        """
        Load the model weights from pre-trained model (m3gnet.pt)
        Args:
            model_dir (str): directory for saved model. Defaults to "MP-2021.2.8-EFS".

        Returns: M3GNet object.
        """
<<<<<<< HEAD
        bv, bd = compute_pair_vector_and_distance(g)
        g.edata["bond_vec"] = bv
        g.edata["bond_dist"] = bd
        property_offset = self.element_ref_calc(g)
        l_g = create_line_graph(g, self.threebody_cutoff)  # TODO(Kenko): check if we can use load graphs for l_g
=======
        if model_dir in MODEL_PATHS:
            return cls.from_dir(MODEL_PATHS[model_dir])

        if os.path.isdir(model_dir):
            if "m3gnet.pt" in os.listdir(model_dir):
                return cls.from_dir(model_dir)

        raise ValueError(f"{model_name} not found in available pretrained {list(MODEL_PATHS.keys())}")

    def forward(self, g: dgl.Graph, state_attr: torch.tensor | None = None, l_g: dgl.Graph | None = None):
        """Performs message passing and updates node representations.

        Parameters
        ----------
        g : DGLGraph
            DGLGraph for a batch of graphs.
        state_attr : torch.tensor
            State attrs for a batch of graphs.
        l_g : DGLGraph
            DGLGraph for a batch of line graphs.

        Returns
        -------
        ouput : torch.tensor
            Ouput property for a batch of graphs
        """
        node_types = g.ndata["node_type"]
        bond_vec, bond_dist = compute_pair_vector_and_distance(g)
        g.edata["bond_vec"] = bond_vec
        g.edata["bond_dist"] = bond_dist

        expanded_dists = self.bond_expansion(g.edata["bond_dist"])
        if l_g is None:
            l_g = create_line_graph(g, self.threebody_cutoff)
        else:
            valid_three_body = g.edata["bond_dist"] <= self.threebody_cutoff
            l_g.ndata["bond_vec"] = g.edata["bond_vec"][valid_three_body]
            l_g.ndata["bond_dist"] = g.edata["bond_dist"][valid_three_body]
            l_g.ndata["pbc_offset"] = g.edata["pbc_offset"][valid_three_body]
>>>>>>> a828802f
        l_g.apply_edges(compute_theta_and_phi)
        g.edata["rbf"] = expanded_dists
        three_body_basis = self.basis_expansion(g, l_g)
        three_body_cutoff = polynomial_cutoff(g.edata["bond_dist"], self.threebody_cutoff)
        num_node_feats, num_edge_feats, num_state_feats = self.embedding(node_types, g.edata["rbf"], state_attr)
        for i in range(self.n_blocks):
            num_edge_feats = self.three_body_interactions[i](
                g, l_g, three_body_basis, three_body_cutoff, num_node_feats, num_edge_feats
            )
            num_edge_feats, num_node_feats, num_state_feat = self.graph_layers[i](
                g, num_edge_feats, num_node_feats, num_state_feats
            )
        g.ndata["node_feat"] = num_node_feats
        g.edata["edge_feat"] = num_edge_feats
        if self.is_intensive:
<<<<<<< HEAD
            node_vec = self.atom_readout(g)
            vec = torch.hstack([node_vec, state_feat]) if self.include_states else node_vec
=======
            node_vec = self.readout(g)
            if self.include_states:
                vec = torch.hstack([node_vec, state_feat])
            else:
                vec = node_vec
>>>>>>> a828802f
            output = self.final_layer(vec)
            if self.task_type == "classification":
                output = self.sigmoid(output)
        else:
            g.ndata["atomic_properties"] = self.final_layer(g)
            output = dgl.readout_nodes(g, "atomic_properties", op="sum")
        output = output * self.data_std + self.data_mean
        output = torch.squeeze(output)
        if self.element_refs is not None:
            property_offset = torch.squeeze(self.element_ref_calc(g))
            output += property_offset
        return output<|MERGE_RESOLUTION|>--- conflicted
+++ resolved
@@ -3,26 +3,24 @@
 """
 from __future__ import annotations
 
+import logging
+import os
+
+import dgl
 import numpy as np
 import torch
 import torch.nn as nn
-import logging
-import json
-import os
-
-import dgl
+
+from matgl.graph.compute import compute_pair_vector_and_distance, compute_theta_and_phi, create_line_graph
+from matgl.graph.converters import Pmg2Graph
+from matgl.layers.atom_ref import AtomRef
+from matgl.layers.bond_expansion import BondExpansion
 from matgl.layers.core import MLP, GatedMLP
-from matgl.graph.converters import Pmg2Graph
-
-from matgl.layers.bond_expansion import BondExpansion
-from matgl.graph.compute import compute_pair_vector_and_distance, create_line_graph, compute_theta_and_phi
+from matgl.layers.cutoff_functions import polynomial_cutoff
+from matgl.layers.embedding_block import EmbeddingBlock
+from matgl.layers.graph_conv import M3GNetBlock
+from matgl.layers.readout_block import ReduceReadOut, Set2SetReadOut, WeightedReadOut
 from matgl.layers.three_body import SphericalBesselWithHarmonics, ThreeBodyInteractions
-from matgl.layers.cutoff_functions import polynomial_cutoff
-from matgl.layers.readout_block import WeightedReadOut, ReduceReadOut, Set2SetReadOut
-from matgl.layers.graph_conv import M3GNetBlock
-from matgl.layers.embedding_block import EmbeddingBlock
-from matgl.layers.atom_ref import AtomRef
-
 
 logger = logging.getLogger(__file__)
 CWD = os.path.dirname(os.path.abspath(__file__))
@@ -110,7 +108,7 @@
         self.model_args = {k: v for k, v in locals().items() if k not in ["self", "__class__", "kwargs"]}
         self.model_args.update(kwargs)
 
-        super(M3GNet, self).__init__()
+        super().__init__()
 
         if activation == "swish":
             self.activation = nn.SiLU()  # type: ignore
@@ -123,41 +121,15 @@
 
         self.bond_expansion = BondExpansion(max_l, max_n, cutoff, rbf_type=rbf_type, smooth=use_smooth, device=device)
 
-<<<<<<< HEAD
-        self.basis_expansion = SphericalBesselWithHarmonics(
-            max_n=max_n, max_l=max_l, cutoff=cutoff, use_phi=use_phi, use_smooth=use_smooth
-        )
         degree = max_n * max_l * max_l if use_phi else max_n * max_l
 
-        self.three_body_interactions = [
-            ThreeBodyInteractions(
-                update_network_atom=MLP(dims=[num_node_feats, degree], activation=nn.Sigmoid()),
-                update_network_bond=GatedMLP(in_feats=degree, dims=[num_edge_feats], use_bias=False),
-            )
-            for _ in range(n_blocks)
-        ]
         degree_rbf = max_n if use_smooth else max_n * max_l
-        layer = M3GNetBlock(
-            degree=degree_rbf,
-            activation=self.activation,
-            conv_hiddens=[units, units],
-=======
-        if use_phi:
-            degree = max_n * max_l * max_l
-        else:
-            degree = max_n * max_l
-
-        if use_smooth:
-            degree_rbf = max_n
-        else:
-            degree_rbf = max_n * max_l
 
         if num_node_types is None:
             num_node_types = len(element_types)
 
         self.embedding = EmbeddingBlock(
             degree_rbf=degree_rbf,
->>>>>>> a828802f
             num_node_feats=num_node_feats,
             num_edge_feats=num_edge_feats,
             num_node_types=num_node_types,
@@ -168,10 +140,6 @@
             device=device,
         )
 
-<<<<<<< HEAD
-        for _ in range(n_blocks):
-            self.graph_layers.append(layer)
-=======
         self.basis_expansion = SphericalBesselWithHarmonics(
             max_n=max_n, max_l=max_l, cutoff=cutoff, use_phi=use_phi, use_smooth=use_smooth, device=device
         )
@@ -186,7 +154,6 @@
                 for _ in range(n_blocks)
             }
         )
->>>>>>> a828802f
 
         self.graph_layers = nn.ModuleList(
             {
@@ -204,20 +171,7 @@
             }
         )
         if is_intensive:
-<<<<<<< HEAD
-            self.atom_readout = (
-                Set2Set(num_node_feats, n_iters=num_s2s_steps, n_layers=num_s2s_layers)
-                if readout == "set2set"
-                else ReduceReadOut("mean", field="node_feat")
-            )
-            readout_feats = (
-                2 * num_node_feats + num_state_feats if include_states else 2 * num_node_feats  # type: ignore
-            )
-=======
-            if field == "node_feat":
-                input_feats = num_node_feats
-            else:
-                input_feats = num_edge_feats
+            input_feats = num_node_feats if field == "node_feat" else num_edge_feats
             if readout_type == "set2set":
                 self.readout = Set2SetReadOut(num_steps=num_s2s_steps, num_layers=num_s2s_layers, field=field)
                 if include_states:
@@ -231,7 +185,6 @@
                     readout_feats = input_feats + num_state_feats  # type: ignore
                 else:
                     readout_feats = input_feats
->>>>>>> a828802f
             dims_final_layer = [readout_feats] + [units, units] + [num_targets]
             self.final_layer = MLP(dims_final_layer, self.activation, activate_last=False, device=device)
             if task_type == "classification":
@@ -241,18 +194,9 @@
             if task_type == "classification":
                 raise ValueError("Classification task cannot be extensive")
             self.final_layer = WeightedReadOut(
-<<<<<<< HEAD
-                in_feats=num_node_feats, dims=[units, units], num_targets=num_targets  # type: ignore
-            )
-        if element_refs is None:
-            element_refs = torch.zeros(len(element_types))  # type: ignore
-            self.element_ref_calc = AtomRef(property_offset=element_refs)
-        else:
-=======
                 in_feats=num_node_feats, dims=[units, units], num_targets=num_targets, device=device
             )
         if element_refs is not None:
->>>>>>> a828802f
             self.element_ref_calc = AtomRef(property_offset=element_refs)
 
         self.max_n = max_n
@@ -294,7 +238,7 @@
         return model
 
     @classmethod
-    def load(cls, model_dir: str = "MP-2021.2.8-EFS") -> "M3GNet":
+    def load(cls, model_dir: str = "MP-2021.2.8-EFS") -> M3GNet:
         """
         Load the model weights from pre-trained model (m3gnet.pt)
         Args:
@@ -302,21 +246,13 @@
 
         Returns: M3GNet object.
         """
-<<<<<<< HEAD
-        bv, bd = compute_pair_vector_and_distance(g)
-        g.edata["bond_vec"] = bv
-        g.edata["bond_dist"] = bd
-        property_offset = self.element_ref_calc(g)
-        l_g = create_line_graph(g, self.threebody_cutoff)  # TODO(Kenko): check if we can use load graphs for l_g
-=======
         if model_dir in MODEL_PATHS:
             return cls.from_dir(MODEL_PATHS[model_dir])
 
-        if os.path.isdir(model_dir):
-            if "m3gnet.pt" in os.listdir(model_dir):
-                return cls.from_dir(model_dir)
-
-        raise ValueError(f"{model_name} not found in available pretrained {list(MODEL_PATHS.keys())}")
+        if os.path.isdir(model_dir) and "m3gnet.pt" in os.listdir(model_dir):
+            return cls.from_dir(model_dir)
+
+        raise ValueError(f"{model_dir} not found in available pretrained {list(MODEL_PATHS.keys())}")
 
     def forward(self, g: dgl.Graph, state_attr: torch.tensor | None = None, l_g: dgl.Graph | None = None):
         """Performs message passing and updates node representations.
@@ -348,7 +284,6 @@
             l_g.ndata["bond_vec"] = g.edata["bond_vec"][valid_three_body]
             l_g.ndata["bond_dist"] = g.edata["bond_dist"][valid_three_body]
             l_g.ndata["pbc_offset"] = g.edata["pbc_offset"][valid_three_body]
->>>>>>> a828802f
         l_g.apply_edges(compute_theta_and_phi)
         g.edata["rbf"] = expanded_dists
         three_body_basis = self.basis_expansion(g, l_g)
@@ -364,16 +299,8 @@
         g.ndata["node_feat"] = num_node_feats
         g.edata["edge_feat"] = num_edge_feats
         if self.is_intensive:
-<<<<<<< HEAD
-            node_vec = self.atom_readout(g)
+            node_vec = self.readout(g)
             vec = torch.hstack([node_vec, state_feat]) if self.include_states else node_vec
-=======
-            node_vec = self.readout(g)
-            if self.include_states:
-                vec = torch.hstack([node_vec, state_feat])
-            else:
-                vec = node_vec
->>>>>>> a828802f
             output = self.final_layer(vec)
             if self.task_type == "classification":
                 output = self.sigmoid(output)
